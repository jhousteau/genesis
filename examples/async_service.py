--- conflicted
+++ resolved
@@ -26,12 +26,6 @@
 from uuid import uuid4
 
 # Genesis Core imports
-<<<<<<< HEAD
-from core import (AGGRESSIVE_POLICY, CircuitBreaker, Context, HealthCheck,
-                  HealthStatus, HTTPHealthCheck, TraceContext, configure_core,
-                  context_span, get_health_registry, get_logger, handle_error,
-                  retry_async)
-=======
 from core import (
     AGGRESSIVE_POLICY,
     CircuitBreaker,
@@ -47,7 +41,6 @@
     handle_error,
     retry_async,
 )
->>>>>>> ed96d01e
 
 
 @dataclass
