--- conflicted
+++ resolved
@@ -24,8 +24,6 @@
 """
 
 import logging
-<<<<<<< HEAD
-=======
 
 from .circuit_breaker import CircuitBreaker, CircuitBreakerError, CircuitBreakerState
 from .policies import (
@@ -33,13 +31,8 @@
     CONSERVATIVE_POLICY,
     DEFAULT_POLICY,
     create_policy,
+    create_circuit_breaker_policy,
 )
->>>>>>> ed96d01e
-
-from .circuit_breaker import (CircuitBreaker, CircuitBreakerError,
-                              CircuitBreakerState)
-from .policies import (AGGRESSIVE_POLICY, CONSERVATIVE_POLICY, DEFAULT_POLICY,
-                       create_policy, create_circuit_breaker_policy)
 # Import main components (will be implemented)
 from .retry import (BackoffStrategy, RetryExecutor, RetryPolicy, retry,
                     retry_async)
