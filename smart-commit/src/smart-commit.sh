--- conflicted
+++ resolved
@@ -105,25 +105,12 @@
     fi
 fi
 
-<<<<<<< HEAD
 # 4. Pre-commit validation handled by AutoFixer ValidationStage
 # (removed duplicate pre-commit execution that caused convergence issues)
-=======
-# 4. Pre-commit validation already completed by AutoFixer with convergent fixing
-# AutoFixer runs individual hooks + final 'pre-commit run --all-files' validation
-# No need to duplicate this work - trust the AutoFixer results
-log "ℹ️ Pre-commit validation completed by AutoFixer" "$GREEN"
->>>>>>> 31f727ab
 
 # 4. Run tests with continue option
 log "ℹ️ Running tests..."
 test_cmd=""
-<<<<<<< HEAD
-# Prefer Makefile test target (handles Poetry/virtualenv properly)
-if [[ -f Makefile ]] && make -n test &>/dev/null; then
-    test_cmd="make test"
-elif [[ -d tests/ ]] && command -v pytest &>/dev/null; then
-=======
 if [[ -f Makefile ]] && make -n test &>/dev/null; then
     # Prefer Makefile test target (official project test command)
     test_cmd="make test"
@@ -132,21 +119,12 @@
     test_cmd="poetry run pytest tests/"
 elif [[ -d tests/ ]] && command -v pytest &>/dev/null; then
     # Fallback to direct pytest
->>>>>>> 31f727ab
     test_cmd="pytest tests/ -q"
 fi
 
 if [[ -n $test_cmd ]]; then
-<<<<<<< HEAD
     echo "Running: $test_cmd"
-    if $test_cmd; then
-=======
-    # Debug: show what we're about to run
-    # echo "DEBUG: Running '$test_cmd' in directory '$(pwd)'"
-
-    # Use eval to ensure proper command expansion
     if eval "$test_cmd"; then
->>>>>>> 31f727ab
         log "✅ Tests passed" "$GREEN"
     else
         log "⚠️ Tests failed" "$YELLOW"
