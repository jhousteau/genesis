# Project Development Environment
# Automatically loads when entering the directory (requires direnv)

# Set project environment variables (generic for any project)
export PROJECT_NAME="${PWD##*/}"  # Auto-detect from directory name
export PROJECT_MODE="development"
export ENV="development"  # Required by Genesis core
export SERVICE="${PWD##*/}"  # Use directory name as service name
export AI_MAX_FILES=30
export AI_SAFETY_MODE="enforced"
export LOG_LEVEL="info"
export LOG_JSON="false"
export LOG_TIMESTAMP="true"
export LOG_CALLER="false"

# Circuit breaker configuration
export CB_FAILURE_THRESHOLD="5"
export CB_TIMEOUT="60.0"
export CB_HALF_OPEN_MAX_CALLS="5"
export CB_SUCCESS_THRESHOLD="1"
export CB_SLIDING_WINDOW_SIZE="10"

# Retry configuration
export RETRY_MAX_ATTEMPTS="3"
export RETRY_INITIAL_DELAY="1.0"
export RETRY_MAX_DELAY="60.0"
export RETRY_EXPONENTIAL_BASE="2.0"

# AutoFix configuration
export AUTOFIX_MAX_ITERATIONS="3"
export AUTOFIX_MAX_RUNS="5"

# File limits
export MAX_WORKTREE_FILES="30"
export MAX_PROJECT_FILES="1000"
export MAX_COMPONENT_FILES="30"

# Development tool versions
export PYTHON_VERSION="3.11"
export NODE_VERSION="20"

# Project paths (auto-detected based on project structure)
export PROJECT_ROOT="$(pwd)"

# Auto-detect project type and set paths accordingly
if [[ -f "pyproject.toml" ]] && [[ -d "genesis" ]]; then
  # Genesis toolkit project
  export PROJECT_TYPE="genesis-toolkit"
  export TEMPLATES_DIR="${PROJECT_ROOT}/templates"
  export SHARED_PYTHON_DIR="${PROJECT_ROOT}/genesis"
  export CLI_DIR="${PROJECT_ROOT}/genesis"
  echo "📦 Detected: Genesis Toolkit Project"
elif [[ -f "package.json" ]] && [[ -d "src" ]]; then
  # TypeScript/Node project
  export PROJECT_TYPE="typescript-service"
  export SRC_DIR="${PROJECT_ROOT}/src"
  export DIST_DIR="${PROJECT_ROOT}/dist"
  echo "📦 Detected: TypeScript/Node Project"
elif [[ -f "pyproject.toml" ]] && [[ -d "src" ]]; then
  # Python project with src layout
  export PROJECT_TYPE="python-package"
  export SRC_DIR="${PROJECT_ROOT}/src"
  export DIST_DIR="${PROJECT_ROOT}/dist"
  echo "📦 Detected: Python Package Project"
elif [[ -f "pyproject.toml" ]]; then
  # Simple Python project
  export PROJECT_TYPE="python-simple"
  export SRC_DIR="${PROJECT_ROOT}"
  echo "📦 Detected: Simple Python Project"
else
  # Generic project - minimal assumptions
  export PROJECT_TYPE="generic"
  export SRC_DIR="${PROJECT_ROOT}/src"
  echo "📦 Detected: Generic Project"
fi

# Tool configuration
export COVERAGE_FILE="${PROJECT_ROOT}/.coverage"

# AI Safety reminders (works for any project)
echo "🔒 AI Safety: Max ${AI_MAX_FILES} files per worktree"

<<<<<<< HEAD
# Count files respecting .gitignore
if git rev-parse --is-inside-work-tree >/dev/null 2>&1; then
  file_count=$(git ls-files --cached --others --exclude-standard | wc -l | tr -d ' ')
  echo "📁 ${PROJECT_NAME} file count: ${file_count}"
else
  file_count=$(find . -type f -not -path "./.git/*" -not -path "./node_modules/*" -not -path "./__pycache__/*" -not -path "./.venv/*" -not -path "./venv/*" -not -path "./.pytest_cache/*" -not -path "./.mypy_cache/*" | wc -l | tr -d ' ')
  echo "📁 ${PROJECT_NAME} file count: ${file_count}"
=======
# Count git-tracked files only (respects .gitignore)
if git rev-parse --is-inside-work-tree >/dev/null 2>&1; then
  file_count=$(git ls-files --cached --others --exclude-standard | wc -l)
  echo "📁 ${PROJECT_NAME} file count: ${file_count}"
else
  # Fallback for non-git directories with basic exclusions
  file_count=$(find . -type f -not -path './.git/*' -not -path './node_modules/*' -not -path './.venv/*' -not -path './venv/*' -not -path './__pycache__/*' -not -path './build/*' -not -path './dist/*' | wc -l)
  echo "📁 ${PROJECT_NAME} file count: ${file_count} (non-git)"
>>>>>>> 31f727ab
fi

# Warn if too many files
if [ "$file_count" -gt 100 ]; then
  echo "⚠️  WARNING: ${file_count} files detected - consider using sparse worktree"
fi

# Load local overrides if they exist
if [[ -f ".envrc.local" ]]; then
  source_env .envrc.local
fi<|MERGE_RESOLUTION|>--- conflicted
+++ resolved
@@ -80,24 +80,13 @@
 # AI Safety reminders (works for any project)
 echo "🔒 AI Safety: Max ${AI_MAX_FILES} files per worktree"
 
-<<<<<<< HEAD
 # Count files respecting .gitignore
 if git rev-parse --is-inside-work-tree >/dev/null 2>&1; then
   file_count=$(git ls-files --cached --others --exclude-standard | wc -l | tr -d ' ')
   echo "📁 ${PROJECT_NAME} file count: ${file_count}"
 else
-  file_count=$(find . -type f -not -path "./.git/*" -not -path "./node_modules/*" -not -path "./__pycache__/*" -not -path "./.venv/*" -not -path "./venv/*" -not -path "./.pytest_cache/*" -not -path "./.mypy_cache/*" | wc -l | tr -d ' ')
-  echo "📁 ${PROJECT_NAME} file count: ${file_count}"
-=======
-# Count git-tracked files only (respects .gitignore)
-if git rev-parse --is-inside-work-tree >/dev/null 2>&1; then
-  file_count=$(git ls-files --cached --others --exclude-standard | wc -l)
-  echo "📁 ${PROJECT_NAME} file count: ${file_count}"
-else
-  # Fallback for non-git directories with basic exclusions
-  file_count=$(find . -type f -not -path './.git/*' -not -path './node_modules/*' -not -path './.venv/*' -not -path './venv/*' -not -path './__pycache__/*' -not -path './build/*' -not -path './dist/*' | wc -l)
-  echo "📁 ${PROJECT_NAME} file count: ${file_count} (non-git)"
->>>>>>> 31f727ab
+  file_count=$(find . -type f | wc -l | tr -d ' ')
+  echo "📁 ${PROJECT_NAME} file count: ${file_count} (no git)"
 fi
 
 # Warn if too many files
