#!/usr/bin/env bash
# Check for proper file organization and detect clutter

set -euo pipefail

# Colors
RED='\033[0;31m'
YELLOW='\033[1;33m'
GREEN='\033[0;32m'
BLUE='\033[0;34m'
NC='\033[0m'

ISSUES_FOUND=0

log_check() {
    echo -e "${BLUE}🔍 $1${NC}"
}

log_issue() {
    echo -e "${YELLOW}📋 $1${NC}"
    ISSUES_FOUND=$((ISSUES_FOUND + 1))
}

log_success() {
    echo -e "${GREEN}✅ $1${NC}"
}

echo "🗂️  Checking file organization and detecting clutter..."
echo

# Define allowed root files (case-insensitive patterns)
ALLOWED_ROOT_FILES=(
    "README\.md"
    "CLAUDE\.md"
    "CHANGELOG\.md"
    "Makefile"
    "LICENSE"
    "SECURITY\.md"
    "CONTRIBUTING\.md"
    "CODE_OF_CONDUCT\.md"
    "\.gitignore"
    "\.envrc"
    "\.env\.example"
    "pyproject\.toml"
    "poetry\.lock"
    "package\.json"
    "package-lock\.json"
    "tsconfig\.json"
    "jest\.config\.js"
    "pytest\.ini"
    "requirements\.txt"
    "requirements-dev\.txt"
<<<<<<< HEAD
    "setup\.sh"
    "install\.sh"
=======
    ".*\.json"
>>>>>>> 31f727ab
    "Dockerfile"
    "docker-compose\.yml"
    "\.dockerignore"
    "main\.tf"
    "variables\.tf"
    "outputs\.tf"
    "terraform\.tfvars\.example"
    # Project-specific utility files
    "create_worktree\.py"
    ".*\.py"
)

# Define required directory structure (generic project)
REQUIRED_DIRS=(
    "scripts/"
    "docs/"
    "tests/"
)

check_root_clutter() {
    log_check "Checking for files cluttering project root"

    local found_issues=false

    # Check all files in root (not directories)
    for file in *; do
        if [ -f "$file" ]; then
            local allowed=false

            # Check against allowed patterns
            for pattern in "${ALLOWED_ROOT_FILES[@]}"; do
                if [[ "$file" =~ ^${pattern}$ ]]; then
                    allowed=true
                    break
                fi
            done

            if [ "$allowed" = false ]; then
                if [ "$found_issues" = false ]; then
                    log_issue "Files in wrong location - should be moved:"
                    found_issues=true
                fi
                echo "  $file"

                # Suggest where it should go
                case "$file" in
                    *.md)
                        if [[ ! "$file" =~ ^(README|CLAUDE|SECURITY|LICENSE)\.md$ ]]; then
                            echo "    → Should be in docs/"
                        fi
                        ;;
                    *.sh)
                        echo "    → Should be in scripts/"
                        ;;
                    *.py)
                        if [[ "$file" =~ ^test_ ]] || [[ "$file" == *test.py ]] || [[ "$file" == conftest.py ]]; then
                            echo "    → Should be in tests/"
                        else
                            echo "    → Should be in src/"
                        fi
                        ;;
                    *.js|*.ts)
                        if [[ "$file" =~ \.test\. ]] || [[ "$file" =~ \.spec\. ]]; then
                            echo "    → Should be in tests/"
                        else
                            echo "    → Should be in src/"
                        fi
                        ;;
                    *.json)
                        if [[ ! "$file" =~ ^(package|package-lock|tsconfig|jest\.config)\.json$ ]]; then
                            echo "    → Should be in docs/ or config/"
                        fi
                        ;;
                    *.yml|*.yaml)
                        if [[ ! "$file" =~ ^(docker-compose)\.ya?ml$ ]]; then
                            echo "    → Should be in .github/workflows/ or config/"
                        fi
                        ;;
                    .*)
                        if [[ ! "$file" =~ ^\.(gitignore|envrc|env\.example|dockerignore)$ ]]; then
                            echo "    → Config file - consider consolidating"
                        fi
                        ;;
                esac
            fi
        fi
    done

    if [ "$found_issues" = false ]; then
        log_success "Project root is clean"
    fi
    echo
}

check_misplaced_scripts() {
    log_check "Checking for scripts outside scripts/ directory"

    local found_issues=false

    # Find .sh files outside of scripts/ directory or component src/ directories
    if command -v find >/dev/null 2>&1; then
        local misplaced_scripts=$(find . -name "*.sh" \
            -not -path "./scripts/*" \
            -not -path "./*/src/*" \
            -not -path "./*/tests/*" \
            -not -path "./.git/*" \
            -not -path "./node_modules/*" \
            -not -path "./.venv/*" \
            -not -path "./venv/*" \
            2>/dev/null || true)

        if [ -n "$misplaced_scripts" ]; then
            log_issue "Shell scripts in wrong location:"
            echo "$misplaced_scripts" | while read -r script; do
                echo "  $script → Should be in scripts/"
            done
            found_issues=true
        fi
    fi

    if [ "$found_issues" = false ]; then
        log_success "All shell scripts properly located"
    fi
    echo
}

check_documentation_organization() {
    log_check "Checking and cleaning up documentation organization"

    local files_moved=0

    # Ensure scratch directory exists
    mkdir -p scratch/

    # Find loose .md files in project root and move to scratch/
    # Skip important root documentation files
    if command -v find >/dev/null 2>&1; then
        local loose_docs=$(find . -maxdepth 1 -name "*.md" \
            -not -name "README.md" \
            -not -name "CLAUDE.md" \
            -not -name "CHANGELOG.md" \
            -not -name "CONTRIBUTING.md" \
            -not -name "CODE_OF_CONDUCT.md" \
            -not -name "SECURITY.md" \
            -not -name "LICENSE.md" \
            2>/dev/null || true)

        if [ -n "$loose_docs" ]; then
            echo -e "${YELLOW}📦 Moving loose documentation files to scratch/${NC}"
            echo "$loose_docs" | while read -r doc; do
                if [ -f "$doc" ]; then
                    mv "$doc" "scratch/"
                    echo "  Moved: $doc → scratch/"
                    files_moved=$((files_moved + 1))
                fi
            done
        fi

        # Find files directly in docs/ root (except README.md and CLAUDE.md) and move to scratch/
        if [ -d "docs" ]; then
            local docs_root_files=$(find ./docs -maxdepth 1 -name "*.md" \
                -not -name "README.md" \
                -not -name "CLAUDE.md" \
                2>/dev/null || true)

            if [ -n "$docs_root_files" ]; then
                echo -e "${YELLOW}📦 Moving files from docs/ root to scratch/${NC}"
                echo "$docs_root_files" | while read -r doc; do
                    if [ -f "$doc" ]; then
                        filename=$(basename "$doc")
                        mv "$doc" "scratch/docs-${filename}"
                        echo "  Moved: $doc → scratch/docs-${filename}"
                        files_moved=$((files_moved + 1))
                    fi
                done
            fi
        fi
    fi

    if [ $files_moved -eq 0 ]; then
        log_success "Documentation properly organized"
    else
        echo -e "${GREEN}✅ Moved $files_moved files to scratch/ for reorganization${NC}"
    fi
    echo
}

check_test_organization() {
    log_check "Checking test file organization"

    local found_issues=false

    # Find test files outside of tests/ directories
    if command -v find >/dev/null 2>&1; then
        local misplaced_tests=$(find . \( -name "*test*.py" -o -name "*test*.js" -o -name "*test*.ts" -o -name "conftest.py" \) \
            -not -path "./tests/*" \
            -not -path "./**/tests/*" \
            -not -path "./.git/*" \
            -not -path "./node_modules/*" \
            -not -path "./.venv/*" \
            -not -path "./venv/*" \
            2>/dev/null || true)

        if [ -n "$misplaced_tests" ]; then
            log_issue "Test files in wrong location:"
            echo "$misplaced_tests" | while read -r test; do
                echo "  $test → Should be in tests/"
            done
            found_issues=true
        fi
    fi

    if [ "$found_issues" = false ]; then
        log_success "Test files properly organized"
    fi
    echo
}

check_directory_structure() {
    log_check "Checking for required directory structure"

    local missing_dirs=()

    for dir in "${REQUIRED_DIRS[@]}"; do
        if [ ! -d "$dir" ]; then
            missing_dirs+=("$dir")
        fi
    done

    if [ ${#missing_dirs[@]} -gt 0 ]; then
        log_issue "Missing required directories:"
        for dir in "${missing_dirs[@]}"; do
            echo "  $dir"
        done
    else
        log_success "All required directories present"
    fi
    echo
}

check_directory_documentation() {
    log_check "Checking that directories have proper documentation"

    local found_issues=false
    local min_files=3  # Only check directories with 3+ files

    # Find all directories and check for documentation
    if command -v find >/dev/null 2>&1; then
        find . -type d \
            -not -path "./.git*" \
            -not -path "./node_modules*" \
            -not -path "./.venv*" \
            -not -path "./venv*" \
            -not -path "./htmlcov*" \
            -not -path "./.pytest_cache*" \
            -not -path "./dist*" \
            -not -path "./__pycache__*" \
            2>/dev/null | while read -r dir; do

            # Skip root directory
            if [ "$dir" = "." ]; then
                continue
            fi

            # Count files in directory (excluding subdirectories and hidden files)
            local file_count=$(find "$dir" -maxdepth 1 -type f -not -name ".*" 2>/dev/null | wc -l)

            if [ "$file_count" -ge "$min_files" ]; then
                # Check for README.md or CLAUDE.md
                if [ ! -f "$dir/README.md" ] && [ ! -f "$dir/CLAUDE.md" ]; then
                    if [ "$found_issues" = false ]; then
                        log_issue "Directories missing documentation (README.md or CLAUDE.md):"
                        found_issues=true
                    fi
                    echo "  $dir ($file_count files) - needs README.md or CLAUDE.md"
                fi
            fi
        done
    fi

    if [ "$found_issues" = false ]; then
        log_success "All significant directories have documentation"
    fi
    echo
}

# Run all checks
check_root_clutter
check_misplaced_scripts
check_documentation_organization
check_test_organization
check_directory_structure
check_directory_documentation

echo
if [ $ISSUES_FOUND -eq 0 ]; then
    echo -e "${GREEN}🎉 Project organization is excellent!${NC}"
    exit 0
else
    echo -e "${YELLOW}📝 File organization check: Found $ISSUES_FOUND suggestions for improvement${NC}"
    echo -e "${BLUE}💡 These are recommendations, not errors - your code works fine!${NC}"
    echo -e "${BLUE}ℹ️  Consider moving files to conventional locations when convenient${NC}"
    # Exit 0 so this doesn't block development - these are just suggestions
    exit 0
fi<|MERGE_RESOLUTION|>--- conflicted
+++ resolved
@@ -50,12 +50,9 @@
     "pytest\.ini"
     "requirements\.txt"
     "requirements-dev\.txt"
-<<<<<<< HEAD
     "setup\.sh"
     "install\.sh"
-=======
     ".*\.json"
->>>>>>> 31f727ab
     "Dockerfile"
     "docker-compose\.yml"
     "\.dockerignore"
